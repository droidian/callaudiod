/*
 * Copyright (C) 2018, 2019 Purism SPC
 * Copyright (C) 2020 Arnaud Ferraris <arnaud.ferraris@gmail.com>
 *
 * SPDX-License-Identifier: GPL-3.0-or-later
 */

#define G_LOG_DOMAIN "callaudiod-pulse"

#include "cad-manager.h"
#include "cad-pulse.h"

#include <glib/gi18n.h>
#include <glib-object.h>
#include <pulse/pulseaudio.h>
#include <pulse/glib-mainloop.h>
#include <alsa/use-case.h>

#include <string.h>
#include <stdio.h>

#define APPLICATION_NAME "CallAudio"
#define APPLICATION_ID   "org.mobian-project.CallAudio"

#define SINK_CLASS "sound"
#define CARD_FORM_FACTOR "internal"
#define CARD_MODEM_CLASS "modem"
#define CARD_MODEM_NAME "Modem"

#define WITH_DROID_SUPPORT 1 /* FIXME: wire into meson */

#ifdef WITH_DROID_SUPPORT
#define DROID_API_NAME "droid-hal"
#define DROID_PROFILE_HIFI "default"
#define DROID_PROFILE_VOICECALL "voicecall"
#define DROID_OUTPUT_PORT_PARKING "output-parking"
#define DROID_OUTPUT_PORT_SPEAKER "output-speaker"
#define DROID_OUTPUT_PORT_EARPIECE "output-earpiece"
#define DROID_OUTPUT_PORT_WIRED_HEADSET "output-wired_headset"
#define DROID_INPUT_PORT_PARKING "input-parking"
#define DROID_INPUT_PORT_BUILTIN_MIC "input-builtin_mic"
#define DROID_INPUT_PORT_WIRED_HEADSET_MIC "input-wired_headset"
#endif /* WITH_DROID_SUPPORT */

struct _CadPulse
{
    GObject parent_instance;

    GObject *manager;

    pa_glib_mainloop  *loop;
    pa_context        *ctx;

    int card_id;
    int sink_id;
    int source_id;

#ifdef WITH_DROID_SUPPORT
    gboolean sink_is_droid;
    gboolean source_is_droid;
#endif /* WITH_DROID_SUPPORT */

    gboolean has_voice_profile;
    gchar *speaker_port;
    gchar *earpiece_port;

    GHashTable *sink_ports;
    GHashTable *source_ports;

    CallAudioMode audio_mode;
    CallAudioSpeakerState speaker_state;
    CallAudioMicState mic_state;
};

G_DEFINE_TYPE(CadPulse, cad_pulse, G_TYPE_OBJECT);

typedef struct _CadPulseOperation {
    CadPulse *pulse;
    CadOperation *op;
    guint value;
} CadPulseOperation;

#ifdef WITH_DROID_SUPPORT
static void set_output_port(pa_context *ctx, const pa_sink_info *info, int eol, void *data);
static void set_input_port(pa_context *ctx, const pa_source_info *info, int eol, void *data);
#endif /* WITH_DROID_SUPPORT */

static void pulseaudio_cleanup(CadPulse *self);
static gboolean pulseaudio_connect(CadPulse *self);
static gboolean init_pulseaudio_objects(gpointer data);

/******************************************************************************
 * Source management
 *
 * The following functions take care of monitoring and configuring the default
 * source (input)
 ******************************************************************************/

#ifdef WITH_DROID_SUPPORT
static const gchar *get_available_source_port(const pa_source_info *source, const gchar *exclude,
                                              gboolean source_is_droid)
#else
static const gchar *get_available_source_port(const pa_source_info *source, const gchar *exclude)
#endif /* WITH_DROID_SUPPORT */
{
    /*
     * get_available_source_port() works a bit differently than get_available_output():
     *
     * On droid, the input is chosen between the builtin_mic and the
     * wired_headset mic if available.
     *
     * On native devices the mic with the highest priority gets
     * chosen.
    */

    pa_source_port_info *available_port = NULL;
    guint i;

    g_debug("looking for available input excluding '%s'", exclude);

    for (i = 0; i < source->n_ports; i++) {
        pa_source_port_info *port = source->ports[i];

        if ((exclude && strcmp(port->name, exclude) == 0) ||
            port->available == PA_PORT_AVAILABLE_NO) {
            continue;
        }

#ifdef WITH_DROID_SUPPORT
        if (source_is_droid) {
            if (strcmp(port->name, DROID_INPUT_PORT_WIRED_HEADSET_MIC) == 0) {
                /* wired_headset is the preferred one */
                available_port = port;
                break;
            } else if (strcmp(port->name, DROID_INPUT_PORT_BUILTIN_MIC) == 0) {
                /* builtin mic */
                available_port = port;
            }
        } else if (!available_port || port->priority > available_port->priority) {
            available_port = port;
        }
#else
        if (!available_port || port->priority > available_port->priority)
            available_port = port;
#endif /* WITH_DROID_SUPPORT */
    }

    if (available_port) {
        g_debug("found available input '%s'", available_port->name);
        return available_port->name;
    }

    g_warning("no available input found!");

    return NULL;
}

static void change_source_info(pa_context *ctx, const pa_source_info *info, int eol, void *data)
{
    CadPulse *self = data;
    const gchar *target_port;
    pa_operation *op;
    gboolean change = FALSE;
    guint i;

    if (eol != 0)
        return;

    if (!info) {
        g_critical("PA returned no source info (eol=%d)", eol);
        return;
    }

    if (info->index != self->source_id)
        return;

    for (i = 0; i < info->n_ports; i++) {
        pa_source_port_info *port = info->ports[i];

        if (port->available != PA_PORT_AVAILABLE_UNKNOWN) {
            enum pa_port_available available;
            available = GPOINTER_TO_INT(g_hash_table_lookup(self->source_ports, port->name));
            if (available != port->available) {
                g_hash_table_insert(self->source_ports, g_strdup(port->name),
                                    GINT_TO_POINTER(port->available));
                change = TRUE;
            }
        }
    }

    if (change) {
#ifdef WITH_DROID_SUPPORT
        target_port = get_available_source_port(info, NULL, self->source_is_droid);
#else
        target_port = get_available_source_port(info, NULL);
#endif /* WITH_DROID_SUPPORT */
        if (target_port) {
            op = pa_context_set_source_port_by_index(ctx, self->source_id,
                                                   target_port, NULL, NULL);
            if (op)
                pa_operation_unref(op);
        }
    }
}

static void process_new_source(CadPulse *self, const pa_source_info *info)
{
    const gchar *prop;
    int i;

    prop = pa_proplist_gets(info->proplist, PA_PROP_DEVICE_CLASS);
    if (prop && strcmp(prop, SINK_CLASS) != 0)
        return;
    if (info->monitor_of_sink != PA_INVALID_INDEX)
        return;
    if (info->card != self->card_id || self->source_id != -1)
        return;

#ifdef WITH_DROID_SUPPORT
    prop = pa_proplist_gets(info->proplist, PA_PROP_DEVICE_API);
    self->source_is_droid = (prop && strcmp(prop, DROID_API_NAME) == 0);
#endif /* WITH_DROID_SUPPORT */

    self->source_id = info->index;
    if (self->source_ports)
        g_hash_table_destroy(self->source_ports);
    self->source_ports = g_hash_table_new_full(g_str_hash, g_str_equal, g_free, NULL);

    for (i = 0; i < info->n_ports; i++) {
        pa_source_port_info *port = info->ports[i];

        if (port->available != PA_PORT_AVAILABLE_UNKNOWN) {
            g_hash_table_insert (self->source_ports,
                                 g_strdup(port->name),
                                 GINT_TO_POINTER(port->available));
        }
    }

    g_debug("SOURCE: idx=%u name='%s'", info->index, info->name);
}

static void init_source_info(pa_context *ctx, const pa_source_info *info, int eol, void *data)
{
    CadPulse *self = data;
    const gchar *target_port;
    pa_operation *op;

    if (eol != 0)
        return;

    if (!info) {
        g_critical("PA returned no source info (eol=%d)", eol);
        return;
    }

    process_new_source(self, info);
    if (self->source_id < 0 || self->source_id != info->index)
        return;

    op = pa_context_set_default_source(ctx, info->name, NULL, NULL);
    if (op)
        pa_operation_unref(op);

    if (self->mic_state == CALL_AUDIO_MIC_UNKNOWN) {
        if (info->mute)
            self->mic_state = CALL_AUDIO_MIC_OFF;
        else
            self->mic_state = CALL_AUDIO_MIC_ON;
        g_object_set(self->manager, "mic-state", self->mic_state, NULL);
    }

#ifdef WITH_DROID_SUPPORT
    target_port = get_available_source_port(info, NULL, self->source_is_droid);
#else
    target_port = get_available_source_port(info, NULL);
#endif /* WITH_DROID_SUPPORT */
    if (target_port) {
        op = pa_context_set_source_port_by_index(ctx, self->source_id,
                                                 target_port, NULL, NULL);
        if (op)
            pa_operation_unref(op);
    }
}

/******************************************************************************
 * Sink management
 *
 * The following functions take care of monitoring and configuring the default
 * sink (output)
 ******************************************************************************/

#ifdef WITH_DROID_SUPPORT
static const gchar *get_available_sink_port(const pa_sink_info *sink, const gchar *exclude, gboolean sink_is_droid)
#else
static const gchar *get_available_sink_port(const pa_sink_info *sink, const gchar *exclude)
#endif /* WITH_DROID_SUPPORT */
{
    pa_sink_port_info *available_port = NULL;
    guint i;

    g_debug("looking for available output excluding '%s'", exclude);

    for (i = 0; i < sink->n_ports; i++) {
        pa_sink_port_info *port = sink->ports[i];

        if ((exclude && strcmp(port->name, exclude) == 0) ||
            port->available == PA_PORT_AVAILABLE_NO) {
            continue;
        }

#ifdef WITH_DROID_SUPPORT
        if (sink_is_droid) {
            if (strcmp(port->name, DROID_OUTPUT_PORT_WIRED_HEADSET) == 0) {
                /* wired_headset is the preferred one */
                available_port = port;
                break;
            } else if (strcmp(port->name, DROID_OUTPUT_PORT_SPEAKER) == 0 || strcmp(port->name, DROID_OUTPUT_PORT_EARPIECE) == 0) {
                /* builtin mic */
                available_port = port;
            }
        } else if (!available_port || port->priority > available_port->priority) {
            available_port = port;
        }
#else
        if (!available_port || port->priority > available_port->priority)
            available_port = port;
#endif /* WITH_DROID_SUPPORT */
    }

    if (available_port) {
        g_debug("found available output '%s'", available_port->name);
        return available_port->name;
    }

    g_warning("no available output found!");

    return NULL;
}

static void change_sink_info(pa_context *ctx, const pa_sink_info *info, int eol, void *data)
{
    CadPulse *self = data;
    const gchar *target_port;
    pa_operation *op;
    gboolean change = FALSE;
    guint i;

    if (eol != 0)
        return;

    if (!info) {
        g_critical("PA returned no sink info (eol=%d)", eol);
        return;
    }

    if (info->index != self->sink_id)
        return;

    for (i = 0; i < info->n_ports; i++) {
        pa_sink_port_info *port = info->ports[i];

        if (port->available != PA_PORT_AVAILABLE_UNKNOWN) {
            enum pa_port_available available;
            available = GPOINTER_TO_INT(g_hash_table_lookup(self->sink_ports, port->name));
            if (available != port->available) {
                g_hash_table_insert(self->sink_ports, g_strdup(port->name),
                                    GINT_TO_POINTER(port->available));
                change = TRUE;
            }
        }
    }

    if (change) {
#ifdef WITH_DROID_SUPPORT
        target_port = get_available_sink_port(info, NULL, self->sink_is_droid);
#else
        target_port = get_available_sink_port(info, NULL);
#endif /* WITH_DROID_SUPPORT */
        if (target_port) {
            op = pa_context_set_sink_port_by_index(ctx, self->sink_id,
                                                   target_port, NULL, NULL);
            if (op)
                pa_operation_unref(op);
        }
    }
}

static void process_new_sink(CadPulse *self, const pa_sink_info *info)
{
    const gchar *prop;
    guint i;

    prop = pa_proplist_gets(info->proplist, PA_PROP_DEVICE_CLASS);
    if (prop && strcmp(prop, SINK_CLASS) != 0)
        return;
    if (info->card != self->card_id || self->sink_id != -1)
        return;

#ifdef WITH_DROID_SUPPORT
    prop = pa_proplist_gets(info->proplist, PA_PROP_DEVICE_API);
    self->sink_is_droid = (prop && strcmp(prop, DROID_API_NAME) == 0);
#endif /* WITH_DROID_SUPPORT */

    self->sink_id = info->index;
    if (self->sink_ports)
        g_hash_table_destroy(self->sink_ports);
    self->sink_ports = g_hash_table_new_full(g_str_hash, g_str_equal, g_free, NULL);

    g_debug("SINK: idx=%u name='%s'", info->index, info->name);

    for (i = 0; i < info->n_ports; i++) {
        pa_sink_port_info *port = info->ports[i];

<<<<<<< HEAD
#ifdef WITH_DROID_SUPPORT
        if ((self->sink_is_droid && strcmp(port->name, DROID_OUTPUT_PORT_SPEAKER) == 0) ||
            (!self->sink_is_droid && strstr(port->name, SND_USE_CASE_DEV_SPEAKER) != 0)) {
#else
        if (strstr(port->name, SND_USE_CASE_DEV_SPEAKER) != NULL) {
#endif /* WITH_DROID_SUPPORT */
=======
        switch (port->type) {
          case PA_DEVICE_PORT_TYPE_SPEAKER:
>>>>>>> 50d1ac37
            if (self->speaker_port) {
                if (strcmp(port->name, self->speaker_port) != 0) {
                    g_free(self->speaker_port);
                    self->speaker_port = g_strdup(port->name);
                }
            } else {
                self->speaker_port = g_strdup(port->name);
            }
            break;
          case PA_DEVICE_PORT_TYPE_EARPIECE:
          case PA_DEVICE_PORT_TYPE_HANDSET:
          case PA_DEVICE_PORT_TYPE_HEADPHONES:
            if (self->earpiece_port) {
                if (strcmp(port->name, self->earpiece_port) != 0) {
                    g_free(self->earpiece_port);
                    self->earpiece_port = g_strdup(port->name);
                }
            } else {
                self->earpiece_port = g_strdup(port->name);
            }
            break;
          default:
            break;
        }

        if (port->available != PA_PORT_AVAILABLE_UNKNOWN) {
            g_hash_table_insert (self->sink_ports,
                                 g_strdup(port->name),
                                 GINT_TO_POINTER(port->available));
        }
    }

    g_debug("SINK:   speaker_port='%s'", self->speaker_port);
    g_debug("SINK:   earpiece_port='%s'", self->earpiece_port);
}

static void init_sink_info(pa_context *ctx, const pa_sink_info *info, int eol, void *data)
{
    CadPulse *self = data;
    const gchar *target_port;
    pa_operation *op;

    if (eol != 0)
        return;

    if (!info) {
        g_critical("PA returned no sink info (eol=%d)", eol);
        return;
    }

    process_new_sink(self, info);
    if (self->sink_id < 0 || self->sink_id != info->index)
        return;

    op = pa_context_set_default_sink(ctx, info->name, NULL, NULL);
    if (op)
        pa_operation_unref(op);

    if (self->speaker_state == CALL_AUDIO_SPEAKER_UNKNOWN) {
        self->speaker_state = CALL_AUDIO_SPEAKER_OFF;

        switch (self->audio_mode) {
        case CALL_AUDIO_MODE_CALL:
            if (g_strcmp0(info->active_port->name, self->speaker_port) == 0) {
                self->speaker_state = CALL_AUDIO_SPEAKER_ON;
                g_object_set(self->manager, "speaker-state", self->speaker_state, NULL);
                /*
                 * callaudiod likely restarted after being killed during a call
                 * during which the speaker was enabled. End processing here so
                 * we keep the current routing and don't unexpectedly mess with
                 * the call setup.
                 */
                return;
            }
            break;
        case CALL_AUDIO_MODE_UNKNOWN:
            /*
             * Let's see if we can guess the current mode:
             * - if current port is earpiece, we're likely in call mode
             * - otherwise we're either in default mode, or call mode with
             *   speaker enabled. Let's settle for the former as both situations
             *   are technically equivalent.
             *
             * Note: this code path is only used when the card doesn't have a
             * voice profile, otherwise things are easier to deal with.
             */
            if (g_strcmp0(info->active_port->name, self->earpiece_port) == 0) {
                self->audio_mode = CALL_AUDIO_MODE_CALL;
                g_object_set(self->manager, "audio-mode", self->audio_mode, NULL);
                /*
                 * Don't touch routing as we're likely in the middle of a call,
                 * see above.
                 */
                return;
            } else {
                self->audio_mode = CALL_AUDIO_MODE_DEFAULT;
                g_object_set(self->manager, "audio-mode", self->audio_mode, NULL);
            }
            break;
        case CALL_AUDIO_MODE_DEFAULT:
        default:
            break;
        }

        g_object_set(self->manager, "speaker-state", self->speaker_state, NULL);
    }

#ifdef WITH_DROID_SUPPORT
    target_port = get_available_sink_port(info, NULL, self->sink_is_droid);
#else
    target_port = get_available_sink_port(info, NULL);
#endif /* WITH_DROID_SUPPORT */
    if (target_port) {
        g_debug("  Using sink port '%s'", target_port);
        op = pa_context_set_sink_port_by_index(ctx, self->sink_id,
                                               target_port, NULL, NULL);
        if (op)
            pa_operation_unref(op);
    }
}

/******************************************************************************
 * Card management
 *
 * The following functions take care of gathering information about the default
 * sound card
 ******************************************************************************/

static void init_card_info(pa_context *ctx, const pa_card_info *info, int eol, void *data)
{
    CadPulse *self = data;
    pa_operation *op;
    const gchar *prop;
    gboolean has_speaker = FALSE;
    gboolean has_earpiece = FALSE;
    guint i;

    if (eol != 0) {
        if (self->card_id < 0) {
            g_critical("No suitable card found, stopping here...");
        }
        return;
    }

    if (!info) {
        g_critical("PA returned no card info (eol=%d)", eol);
        return;
    }

    prop = pa_proplist_gets(info->proplist, "alsa.card_name");
    g_debug("CARD: prop %s = %s", "alsa.card_name", prop);
    if (prop && strstr(prop, CARD_MODEM_NAME) != 0)
        return;
    prop = pa_proplist_gets(info->proplist, PA_PROP_DEVICE_CLASS);
    g_debug("CARD: prop %s = %s", PA_PROP_DEVICE_CLASS, prop);
    if (prop && strcmp(prop, CARD_MODEM_CLASS) == 0)
        return;

    for (i = 0; i < info->n_ports; i++) {
        pa_card_port_info *port = info->ports[i];
        g_debug("CARD: port %d/%d, name=%s", i, info->n_ports-1, port->name);

<<<<<<< HEAD
#ifdef WITH_DROID_SUPPORT
        if (strstr(port->name, DROID_OUTPUT_PORT_SPEAKER) != NULL) {
            has_speaker = TRUE;
        } else if (strstr(port->name, DROID_OUTPUT_PORT_EARPIECE) != NULL ||
                   strstr(port->name, DROID_OUTPUT_PORT_WIRED_HEADSET)  != NULL) {
            has_earpiece = TRUE;
        }
#endif /* WITH_DROID_SUPPORT */

        if (strstr(port->name, SND_USE_CASE_DEV_SPEAKER) != NULL) {
=======
        switch (port->type) {
          case PA_DEVICE_PORT_TYPE_SPEAKER:
>>>>>>> 50d1ac37
            has_speaker = TRUE;
            break;
          case PA_DEVICE_PORT_TYPE_EARPIECE:
          case PA_DEVICE_PORT_TYPE_HANDSET:
          case PA_DEVICE_PORT_TYPE_HEADPHONES:
            has_earpiece = TRUE;
            break;
          default:
            break;
        }
    }

    if (!has_speaker || !has_earpiece) {
        g_message("Card '%s' lacks speaker and/or earpiece port, skipping...",
                  info->name);
        return;
    }

    self->card_id = info->index;

    g_debug("CARD: idx=%u name='%s'", info->index, info->name);

    for (i = 0; i < info->n_profiles; i++) {
        pa_card_profile_info2 *profile = info->profiles2[i];

#ifdef WITH_DROID_SUPPORT
        if (strstr(profile->name, SND_USE_CASE_VERB_VOICECALL) != NULL || strstr(profile->name, DROID_PROFILE_VOICECALL) != NULL) {
#else
        if (strstr(profile->name, SND_USE_CASE_VERB_VOICECALL) != NULL) {
#endif /* WITH_DROID_SUPPORT */
            self->has_voice_profile = TRUE;
            if (info->active_profile2 == profile)
                self->audio_mode = CALL_AUDIO_MODE_CALL;
            else
                self->audio_mode = CALL_AUDIO_MODE_DEFAULT;
            break;
        }
    }

    // We were able determine the current mode, set the corresponding D-Bus property
    if (self->audio_mode != CALL_AUDIO_MODE_UNKNOWN)
        g_object_set(self->manager, "audio-mode", self->audio_mode, NULL);

    g_debug("CARD:   %s voice profile", self->has_voice_profile ? "has" : "doesn't have");

    /* Found a suitable card, let's prepare the sink/source */
    op = pa_context_get_sink_info_list(self->ctx, init_sink_info, self);
    if (op)
        pa_operation_unref(op);
    op = pa_context_get_source_info_list(self->ctx, init_source_info, self);
    if (op)
        pa_operation_unref(op);
}

/******************************************************************************
 * PulseAudio management
 *
 * The following functions configure the PulseAudio connection and monitor the
 * state of PulseAudio objects
 ******************************************************************************/

static void init_module_info(pa_context *ctx, const pa_module_info *info, int eol, void *data)
{
    pa_operation *op;

    if (eol != 0)
        return;

    if (!info) {
        g_critical("PA returned no module info (eol=%d)", eol);
        return;
    }

    g_debug("MODULE: idx=%u name='%s'", info->index, info->name);

    if (strcmp(info->name, "module-switch-on-port-available") == 0) {
        g_debug("MODULE: unloading '%s'", info->name);
        op = pa_context_unload_module(ctx, info->index, NULL, NULL);
        if (op)
            pa_operation_unref(op);
    }
}

static gboolean init_pulseaudio_objects(gpointer data)
{
    CadPulse *self = data;
    pa_operation *op;

    self->card_id = self->sink_id = self->source_id = -1;
    self->sink_ports = self->source_ports = NULL;

    op = pa_context_get_card_info_list(self->ctx, init_card_info, self);
    if (op)
        pa_operation_unref(op);
    op = pa_context_get_module_info_list(self->ctx, init_module_info, self);
    if (op)
        pa_operation_unref(op);

    return G_SOURCE_REMOVE;
}

static void changed_cb(pa_context *ctx, pa_subscription_event_type_t type, uint32_t idx, void *data)
{
    CadPulse *self = data;
    pa_subscription_event_type_t kind = type & PA_SUBSCRIPTION_EVENT_TYPE_MASK;
    pa_operation *op = NULL;

    switch (type & PA_SUBSCRIPTION_EVENT_FACILITY_MASK) {
    case PA_SUBSCRIPTION_EVENT_SINK:
        if (idx == self->sink_id && kind == PA_SUBSCRIPTION_EVENT_REMOVE) {
            g_debug("sink %u removed", idx);
            self->sink_id = -1;
            g_hash_table_destroy(self->sink_ports);
            self->sink_ports = NULL;
        } else if (kind == PA_SUBSCRIPTION_EVENT_NEW) {
            g_debug("new sink %u", idx);
            op = pa_context_get_sink_info_by_index(ctx, idx, init_sink_info, self);
            if (op)
                pa_operation_unref(op);
        }
        break;
    case PA_SUBSCRIPTION_EVENT_SOURCE:
        if (idx == self->source_id && kind == PA_SUBSCRIPTION_EVENT_REMOVE) {
            g_debug("source %u removed", idx);
            self->source_id = -1;
            g_hash_table_destroy(self->source_ports);
            self->source_ports = NULL;
        } else if (kind == PA_SUBSCRIPTION_EVENT_NEW) {
            g_debug("new source %u", idx);
            op = pa_context_get_source_info_by_index(ctx, idx, init_source_info, self);
            if (op)
                pa_operation_unref(op);
        }
        break;
    case PA_SUBSCRIPTION_EVENT_CARD:
        if (self->card_id < 0 && kind == PA_SUBSCRIPTION_EVENT_NEW) {
            g_debug("card %u added, but no valid card detected yet, retrying...", idx);
            g_idle_add(init_pulseaudio_objects, self);
        } else if (idx == self->card_id && kind == PA_SUBSCRIPTION_EVENT_CHANGE) {
            g_debug("card %u changed", idx);
            if (self->sink_id != -1) {
                op = pa_context_get_sink_info_by_index(ctx, self->sink_id,
                                                       change_sink_info, self);
                if (op)
                    pa_operation_unref(op);
            }
            if (self->source_id != -1) {
                op = pa_context_get_source_info_by_index(ctx, self->source_id,
                                                         change_source_info, self);
                if (op)
                    pa_operation_unref(op);
            }
        }
        break;
    default:
        break;
    }
}

static void pulse_state_cb(pa_context *ctx, void *data)
{
    CadPulse *self = data;
    pa_context_state_t state;

    state = pa_context_get_state(ctx);
    switch (state) {
    case PA_CONTEXT_UNCONNECTED:
    case PA_CONTEXT_CONNECTING:
    case PA_CONTEXT_AUTHORIZING:
    case PA_CONTEXT_SETTING_NAME:
        g_debug("PA not ready");
        break;
    case PA_CONTEXT_FAILED:
        g_critical("Error in PulseAudio context: %s", pa_strerror(pa_context_errno(ctx)));
        pulseaudio_cleanup(self);
        g_idle_add(G_SOURCE_FUNC(pulseaudio_connect), self);
        break;
    case PA_CONTEXT_TERMINATED:
    case PA_CONTEXT_READY:
        pa_context_set_subscribe_callback(ctx, changed_cb, self);
        pa_context_subscribe(ctx,
                             PA_SUBSCRIPTION_MASK_SINK  | PA_SUBSCRIPTION_MASK_SOURCE | PA_SUBSCRIPTION_MASK_CARD,
                             NULL, self);
        g_debug("PA is ready, initializing cards list");
        g_idle_add(init_pulseaudio_objects, self);
        break;
    default:
        g_return_if_reached();
    }
}

static void pulseaudio_cleanup(CadPulse *self)
{
    if (self->ctx) {
        pa_context_disconnect(self->ctx);
        pa_context_unref(self->ctx);
        self->ctx = NULL;
    }
}

static gboolean pulseaudio_connect(CadPulse *self)
{
    pa_proplist *props;
    int err;

    /* Meta data */
    props = pa_proplist_new();
    g_assert(props != NULL);

    err = pa_proplist_sets(props, PA_PROP_APPLICATION_NAME, APPLICATION_NAME);
    err = pa_proplist_sets(props, PA_PROP_APPLICATION_ID, APPLICATION_ID);

    if (!self->loop)
        self->loop = pa_glib_mainloop_new(NULL);
    if (!self->loop)
        g_error ("Error creating PulseAudio main loop");

    if (!self->ctx)
        self->ctx = pa_context_new(pa_glib_mainloop_get_api(self->loop), APPLICATION_NAME);
    if (!self->ctx)
        g_error ("Error creating PulseAudio context");

    pa_context_set_state_callback(self->ctx, (pa_context_notify_cb_t)pulse_state_cb, self);
    err = pa_context_connect(self->ctx, NULL, PA_CONTEXT_NOFAIL, 0);
    if (err < 0)
        g_error ("Error connecting to PulseAudio context: %s", pa_strerror(err));

    return G_SOURCE_REMOVE;
}

/******************************************************************************
 * GObject base functions
 ******************************************************************************/

static void constructed(GObject *object)
{
    GObjectClass *parent_class = g_type_class_peek(G_TYPE_OBJECT);
    CadPulse *self = CAD_PULSE(object);

    pulseaudio_connect(self);

    parent_class->constructed(object);
}


static void dispose(GObject *object)
{
    GObjectClass *parent_class = g_type_class_peek(G_TYPE_OBJECT);
    CadPulse *self = CAD_PULSE(object);

    if (self->speaker_port)
        g_free(self->speaker_port);
    if (self->earpiece_port)
        g_free(self->earpiece_port);

    pulseaudio_cleanup(self);

    if (self->loop) {
        pa_glib_mainloop_free(self->loop);
        self->loop = NULL;
    }

    parent_class->dispose(object);
}

static void cad_pulse_class_init(CadPulseClass *klass)
{
    GObjectClass *object_class = G_OBJECT_CLASS(klass);

    object_class->constructed = constructed;
    object_class->dispose = dispose;
}

static void cad_pulse_init(CadPulse *self)
{
    self->manager = G_OBJECT(cad_manager_get_default());
    self->audio_mode = CALL_AUDIO_MODE_UNKNOWN;
    self->speaker_state = CALL_AUDIO_SPEAKER_UNKNOWN;
    self->mic_state = CALL_AUDIO_MIC_UNKNOWN;
}

CadPulse *cad_pulse_get_default(void)
{
    static CadPulse *pulse = NULL;

    if (pulse == NULL) {
        g_debug("initializing pulseaudio backend...");
        pulse = g_object_new(CAD_TYPE_PULSE, NULL);
        g_object_add_weak_pointer(G_OBJECT(pulse), (gpointer *)&pulse);
    }

    return pulse;
}

/******************************************************************************
 * Commands management
 *
 * The following functions handle external requests to switch mode, output port
 * or microphone status
 ******************************************************************************/

static void operation_complete_cb(pa_context *ctx, int success, void *data)
{
    CadPulseOperation *operation = data;

    g_debug("operation returned %d", success);

    if (operation) {
        if (operation->op) {
            operation->op->success = (gboolean)!!success;
            if (operation->op->callback)
                operation->op->callback(operation->op);

            if (operation->op->success) {
                guint new_value = GPOINTER_TO_UINT(operation->value);

                switch (operation->op->type) {
                case CAD_OPERATION_SELECT_MODE:
                    if (operation->pulse->audio_mode != new_value) {
                        operation->pulse->audio_mode = new_value;
                        g_object_set(operation->pulse->manager, "audio-mode", new_value, NULL);
                    }
                    break;
                case CAD_OPERATION_ENABLE_SPEAKER:
                    if (operation->pulse->speaker_state != new_value) {
                        operation->pulse->speaker_state = new_value;
                        g_object_set(operation->pulse->manager, "speaker-state", new_value, NULL);
                    }
                    break;
                case CAD_OPERATION_MUTE_MIC:
                    /*
                     * "Mute mic" operation's value is TRUE (1) for muting the mic,
                     * so ensure mic_state carries the right value.
                     */
                    new_value = new_value ? CALL_AUDIO_MIC_OFF : CALL_AUDIO_MIC_ON;
                    if (operation->pulse->mic_state != new_value) {
                        operation->pulse->mic_state = new_value;
                        g_object_set(operation->pulse->manager, "mic-state", new_value, NULL);
                    }
                    break;
                default:
                    break;
                }
            }

            free(operation->op);
        }

        free(operation);
    }
}

#ifdef WITH_DROID_SUPPORT
static void droid_source_parked_complete_cb(pa_context *ctx, int success, void *data)
{
    /*
     * Callback fired when the source parking happened. We can now actually
     * change the output port.
    */

    CadPulseOperation *operation = data;
    pa_operation *op = NULL;

    g_debug("droid: parking succeeded, setting real output port");

    op = pa_context_get_sink_info_by_index(operation->pulse->ctx,
                                           operation->pulse->sink_id,
                                           set_output_port, data);

    if (op)
        pa_operation_unref(op);

}

static void droid_sink_parked_complete_cb(pa_context *ctx, int success, void *data)
{
    /*
     * Callback fired when the sink parking happened. We can then park
     * the source too.
    */

    CadPulseOperation *operation = data;
    pa_operation *op = NULL;

    g_debug("droid: parking input to trigger mode change");

    op = pa_context_set_source_port_by_index(ctx, operation->pulse->source_id,
                                            DROID_INPUT_PORT_PARKING,
                                            droid_source_parked_complete_cb, data);

    if (op)
        pa_operation_unref(op);

}

static void droid_mode_change_complete_cb(pa_context *ctx, int success, void *data)
{
    /*
     * Android HAL switches modes once the next routing change happens.
     * Thus, we need to "park" the sink/source before switching to the
     * actual port.
     *
     * pulseaudio-modules-droid provides the input-parking and output-parking
     * ports to accomplish that.
     *
     * It's one more step that needs to be done only on droid devices.
    */

    CadPulseOperation *operation = data;
    pa_operation *op = NULL;

    if (!operation->pulse->sink_is_droid)
        return operation_complete_cb(ctx, success, data);

    g_debug("droid: parking output to trigger mode change");

    op = pa_context_set_sink_port_by_index(ctx, operation->pulse->sink_id,
                                           DROID_OUTPUT_PORT_PARKING,
                                           droid_sink_parked_complete_cb,
                                           operation);
    if (op)
        pa_operation_unref(op);
}

static void droid_output_port_change_complete_cb(pa_context *ctx, int success, void *data)
{
    CadPulseOperation *operation = data;
    pa_operation *op = NULL;

    g_debug("droid: setting real input port");

    op = pa_context_get_source_info_by_index(operation->pulse->ctx,
                                           operation->pulse->source_id,
                                           set_input_port, operation);

    if (op)
        pa_operation_unref(op);
}
#endif /* WITH_DROID_SUPPORT */

static void set_card_profile(pa_context *ctx, const pa_card_info *info, int eol, void *data)
{
    CadPulseOperation *operation = data;
    pa_card_profile_info2 *profile;
    pa_operation *op = NULL;
    gchar *default_profile;
    gchar *voicecall_profile;
    pa_context_success_cb_t complete_callback;

    if (eol != 0)
        return;

    if (!info) {
        g_critical("PA returned no card info (eol=%d)", eol);
        return;
    }

    if (info->index != operation->pulse->card_id)
        return;

#ifdef WITH_DROID_SUPPORT
    default_profile = operation->pulse->sink_is_droid ?
                          DROID_PROFILE_HIFI :
                          SND_USE_CASE_VERB_HIFI;
    voicecall_profile = operation->pulse->sink_is_droid ?
                            DROID_PROFILE_VOICECALL :
                            SND_USE_CASE_VERB_VOICECALL;
    complete_callback = droid_mode_change_complete_cb;
#else
    default_profile = SND_USE_CASE_VERB_HIFI;
    voicecall_profile = SND_USE_CASE_VERB_VOICECALL;
    complete_callback = operation_complete_cb;
#endif /* WITH_DROID_SUPPORT */

    profile = info->active_profile2;

    if (strcmp(profile->name, voicecall_profile) == 0 && operation->value == 0) {
        g_debug("switching to default profile");
        op = pa_context_set_card_profile_by_index(ctx, operation->pulse->card_id,
                                                  default_profile,
                                                  complete_callback, operation);
    } else if (strcmp(profile->name, default_profile) == 0 && operation->value == 1) {
        g_debug("switching to voice profile");
        op = pa_context_set_card_profile_by_index(ctx, operation->pulse->card_id,
                                                  voicecall_profile,
                                                  complete_callback, operation);
    }

    if (op) {
        pa_operation_unref(op);
    } else {
        g_debug("%s: nothing to be done", __func__);
        operation_complete_cb(ctx, 1, operation);
    }
}

static void set_output_port(pa_context *ctx, const pa_sink_info *info, int eol, void *data)
{
    CadPulseOperation *operation = data;
    pa_operation *op = NULL;
    const gchar *target_port;
    pa_context_success_cb_t complete_callback;

#ifdef WITH_DROID_SUPPORT
    complete_callback = droid_output_port_change_complete_cb;
#else
    complete_callback = operation_complete_cb;
#endif

    if (eol != 0)
        return;

    if (!info) {
        g_critical("PA returned no sink info (eol=%d)", eol);
        return;
    }

    if (info->card != operation->pulse->card_id || info->index != operation->pulse->sink_id)
        return;

    if (operation->op && operation->op->type == CAD_OPERATION_SELECT_MODE) {
        /*
         * When switching to voice call mode, we want to switch to any port
         * other than the speaker; this makes sure we use the headphones if they
         * are connected, and the earpiece otherwise.
         * When switching back to normal mode, the highest priority port is to
         * be selected anyway.
         */
        if (operation->value == CALL_AUDIO_MODE_CALL)
#ifdef WITH_DROID_SUPPORT
            target_port = get_available_sink_port(info, operation->pulse->speaker_port, operation->pulse->sink_is_droid);
#else
            target_port = get_available_sink_port(info, operation->pulse->speaker_port);
#endif
        else
#ifdef WITH_DROID_SUPPORT
            target_port = get_available_sink_port(info, NULL, operation->pulse->sink_is_droid);
#else
            target_port = get_available_sink_port(info, NULL);
#endif
    } else {
        /*
         * When forcing speaker output, we simply select the speaker port.
         * When disabling speaker output, we want the highest priority port
         * other than the speaker, so that we use the headphones if connected,
         * and the earpiece otherwise.
         */
        if (operation->value)
            target_port = operation->pulse->speaker_port;
        else
#ifdef WITH_DROID_SUPPORT
            target_port = get_available_sink_port(info, operation->pulse->speaker_port, operation->pulse->sink_is_droid);
#else
            target_port = get_available_sink_port(info, operation->pulse->speaker_port);
#endif
    }

    g_debug("active port is '%s', target port is '%s'", info->active_port->name, target_port);

    if (target_port && strcmp(info->active_port->name, target_port) != 0) {
        g_debug("switching to target port '%s'", target_port);
        op = pa_context_set_sink_port_by_index(ctx, operation->pulse->sink_id,
                                               target_port,
                                               complete_callback, operation);
    }

    if (op) {
        pa_operation_unref(op);
    } else {
        g_debug("%s: nothing to be done", __func__);
        operation_complete_cb(ctx, 1, operation);
    }
}

static void set_input_port(pa_context *ctx, const pa_source_info *info, int eol, void *data)
{
    CadPulseOperation *operation = data;
    pa_operation *op = NULL;
    const gchar *target_port;

    if (eol != 0)
        return;

    if (!info)
        g_error("PA returned no source info (eol=%d)", eol);

    if (info->card != operation->pulse->card_id || info->index != operation->pulse->source_id)
        return;

#ifdef WITH_DROID_SUPPORT
    target_port = get_available_source_port(info, NULL, operation->pulse->source_is_droid);
#else
    target_port = get_available_source_port(info, NULL);
#endif

    g_debug("active source port is '%s', target source port is '%s'", info->active_port->name, target_port);

    if (strcmp(info->active_port->name, target_port) != 0) {
        g_debug("switching to target source port '%s'", target_port);
        op = pa_context_set_source_port_by_index(ctx, operation->pulse->source_id,
                                                 target_port,
                                                 operation_complete_cb, operation);
    }

    if (op) {
        pa_operation_unref(op);
    } else {
        g_debug("%s: nothing to be done", __func__);
        operation_complete_cb(ctx, 1, operation);
    }
}

/**
 * cad_pulse_select_mode:
 * @mode:
 * @cad_op:
 *
 */
void cad_pulse_select_mode(CallAudioMode mode, CadOperation *cad_op)
{
    CadPulseOperation *operation = g_new(CadPulseOperation, 1);
    pa_operation *op = NULL;

    if (!cad_op) {
        g_critical("%s: no callaudiod operation", __func__);
        goto error;
    }

    /*
     * Make sure cad_op is of the correct type!
     */
    g_assert(cad_op->type == CAD_OPERATION_SELECT_MODE);

    operation->pulse = cad_pulse_get_default();
    operation->op = cad_op;
    operation->value = mode;

    if (mode != CALL_AUDIO_MODE_CALL) {
        /*
         * When ending a call, we want to make sure the mic doesn't stay muted
         */
        CadOperation *unmute_op = g_new0(CadOperation, 1);
        unmute_op->type = CAD_OPERATION_MUTE_MIC;

        cad_pulse_mute_mic(FALSE, unmute_op);

        /*
         * If the card has a dedicated voice profile, disable speaker so it
         * doesn't get automatically enabled for next call.
         */
        if (operation->pulse->has_voice_profile) {
            CadOperation *disable_speaker_op = g_new0(CadOperation, 1);
            disable_speaker_op->type = CAD_OPERATION_ENABLE_SPEAKER;

            cad_pulse_enable_speaker(FALSE, disable_speaker_op);
        }
    }

    if (operation->pulse->has_voice_profile) {
      /*
       * The pinephone f.e. has a voice profile
       */
        g_debug("card has voice profile, using it");
        op = pa_context_get_card_info_by_index(operation->pulse->ctx,
                                               operation->pulse->card_id,
                                               set_card_profile, operation);
    } else {
        if (operation->pulse->sink_id < 0) {
            g_warning("card has no voice profile and no usable sink");
            goto error;
        }
        g_debug("card doesn't have voice profile, switching output port");

        op = pa_context_get_sink_info_by_index(operation->pulse->ctx,
                                               operation->pulse->sink_id,
                                               set_output_port, operation);
    }

    if (op)
        pa_operation_unref(op);

    return;

error:
    if (cad_op) {
        cad_op->success = FALSE;
        if (cad_op->callback)
            cad_op->callback(cad_op);
    }
    if (operation)
        free(operation);
}

void cad_pulse_enable_speaker(gboolean enable, CadOperation *cad_op)
{
    CadPulseOperation *operation = g_new(CadPulseOperation, 1);
    pa_operation *op = NULL;

    if (!cad_op) {
        g_critical("%s: no callaudiod operation", __func__);
        goto error;
    }

    /*
     * Make sure cad_op is of the correct type!
     */
    g_assert(cad_op->type == CAD_OPERATION_ENABLE_SPEAKER);

    operation->pulse = cad_pulse_get_default();

    if (operation->pulse->sink_id < 0) {
        g_warning("card has no usable sink");
        goto error;
    }

    operation->op = cad_op;
    operation->value = (guint)enable;

    op = pa_context_get_sink_info_by_index(operation->pulse->ctx,
                                           operation->pulse->sink_id,
                                           set_output_port, operation);
    if (op)
        pa_operation_unref(op);

    return;

error:
    if (cad_op) {
        cad_op->success = FALSE;
        if (cad_op->callback)
            cad_op->callback(cad_op);
    }
    if (operation)
        free(operation);
}

void cad_pulse_mute_mic(gboolean mute, CadOperation *cad_op)
{
    CadPulseOperation *operation = g_new(CadPulseOperation, 1);
    pa_operation *op = NULL;

    if (!cad_op) {
        g_critical("%s: no callaudiod operation", __func__);
        goto error;
    }

    /*
     * Make sure cad_op is of the correct type!
     */
    g_assert(cad_op->type == CAD_OPERATION_MUTE_MIC);

    operation->pulse = cad_pulse_get_default();

    if (operation->pulse->source_id < 0) {
        g_warning("card has no usable source");
        goto error;
    }

    operation->op = cad_op;
    operation->value = (guint)mute;

    if (operation->pulse->mic_state == CALL_AUDIO_MIC_OFF && !operation->value) {
        g_debug("mic is muted, unmuting...");
        op = pa_context_set_source_mute_by_index(operation->pulse->ctx,
                                                 operation->pulse->source_id, 0,
                                                 operation_complete_cb, operation);
    } else if (operation->pulse->mic_state == CALL_AUDIO_MIC_ON && operation->value) {
        g_debug("mic is active, muting...");
        op = pa_context_set_source_mute_by_index(operation->pulse->ctx,
                                                 operation->pulse->source_id, 1,
                                                 operation_complete_cb, operation);
    }

    if (op) {
        pa_operation_unref(op);
    } else {
        g_debug("%s: nothing to be done", __func__);
        operation_complete_cb(operation->pulse->ctx, 1, operation);
    }

    return;

error:
    if (cad_op) {
        cad_op->success = FALSE;
        if (cad_op->callback)
            cad_op->callback(cad_op);
    }
    if (operation)
        free(operation);
}

CallAudioMode cad_pulse_get_audio_mode(void)
{
    CadPulse *self = cad_pulse_get_default();
    return self->audio_mode;
}

CallAudioSpeakerState cad_pulse_get_speaker_state(void)
{
    CadPulse *self = cad_pulse_get_default();
    return self->speaker_state;
}

CallAudioMicState cad_pulse_get_mic_state(void)
{
    CadPulse *self = cad_pulse_get_default();
    return self->mic_state;
}
<|MERGE_RESOLUTION|>--- conflicted
+++ resolved
@@ -411,17 +411,8 @@
     for (i = 0; i < info->n_ports; i++) {
         pa_sink_port_info *port = info->ports[i];
 
-<<<<<<< HEAD
-#ifdef WITH_DROID_SUPPORT
-        if ((self->sink_is_droid && strcmp(port->name, DROID_OUTPUT_PORT_SPEAKER) == 0) ||
-            (!self->sink_is_droid && strstr(port->name, SND_USE_CASE_DEV_SPEAKER) != 0)) {
-#else
-        if (strstr(port->name, SND_USE_CASE_DEV_SPEAKER) != NULL) {
-#endif /* WITH_DROID_SUPPORT */
-=======
         switch (port->type) {
           case PA_DEVICE_PORT_TYPE_SPEAKER:
->>>>>>> 50d1ac37
             if (self->speaker_port) {
                 if (strcmp(port->name, self->speaker_port) != 0) {
                     g_free(self->speaker_port);
@@ -584,7 +575,6 @@
         pa_card_port_info *port = info->ports[i];
         g_debug("CARD: port %d/%d, name=%s", i, info->n_ports-1, port->name);
 
-<<<<<<< HEAD
 #ifdef WITH_DROID_SUPPORT
         if (strstr(port->name, DROID_OUTPUT_PORT_SPEAKER) != NULL) {
             has_speaker = TRUE;
@@ -594,11 +584,8 @@
         }
 #endif /* WITH_DROID_SUPPORT */
 
-        if (strstr(port->name, SND_USE_CASE_DEV_SPEAKER) != NULL) {
-=======
         switch (port->type) {
           case PA_DEVICE_PORT_TYPE_SPEAKER:
->>>>>>> 50d1ac37
             has_speaker = TRUE;
             break;
           case PA_DEVICE_PORT_TYPE_EARPIECE:
